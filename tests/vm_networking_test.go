--- conflicted
+++ resolved
@@ -114,35 +114,6 @@
 			waitUntilVmReady(networkVm, tests.LoggedInCirrosExpecter)
 		}
 
-<<<<<<< HEAD
-		// Create inbound VM which listens on port 1500 for incoming connections and repeatedly returns "Hello World!"
-		go func() {
-			defer GinkgoRecover()
-			vm := createAndLogin(map[string]string{"expose": "me"}, "myvm", "my-subdomain")
-			expecter, _, err := tests.NewConsoleExpecter(virtClient, vm, 10*time.Second)
-			defer expecter.Close()
-			Expect(err).ToNot(HaveOccurred())
-			resp, err := expecter.ExpectBatch([]expect.Batcher{
-				&expect.BSnd{S: "\n"},
-				&expect.BExp{R: "\\$ "},
-				&expect.BSnd{S: fmt.Sprintf("screen -d -m nc -klp %d -e echo -e \"Hello World!\"\n", testPort)},
-				&expect.BExp{R: "\\$ "},
-				&expect.BSnd{S: "echo $?\n"},
-				&expect.BExp{R: "0"},
-			}, 60*time.Second)
-			log.DefaultLogger().Infof("%v", resp)
-			Expect(err).ToNot(HaveOccurred())
-
-			inboundChan <- vm
-		}()
-
-		// Create a VM and log in, to allow executing arbitrary commands from the terminal
-		go func() {
-			defer GinkgoRecover()
-			vm := createAndLogin(nil, "", "")
-			outboundChan <- vm
-		}()
-=======
 		inboundVM, err = virtClient.VM(tests.NamespaceTestDefault).Get(inboundVM.Name, v13.GetOptions{})
 		Expect(err).ToNot(HaveOccurred())
 		expecter, _, err := tests.NewConsoleExpecter(virtClient, inboundVM, 10*time.Second)
@@ -158,7 +129,6 @@
 		}, 60*time.Second)
 		log.DefaultLogger().Infof("%v", resp)
 		Expect(err).ToNot(HaveOccurred())
->>>>>>> b2cc8a1f
 
 		outboundVM, err = virtClient.VM(tests.NamespaceTestDefault).Get(outboundVM.Name, v13.GetOptions{})
 		Expect(err).ToNot(HaveOccurred())
