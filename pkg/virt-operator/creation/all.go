/*
 * This file is part of the KubeVirt project
 *
 * Licensed under the Apache License, Version 2.0 (the "License");
 * you may not use this file except in compliance with the License.
 * You may obtain a copy of the License at
 *
 *     http://www.apache.org/licenses/LICENSE-2.0
 *
 * Unless required by applicable law or agreed to in writing, software
 * distributed under the License is distributed on an "AS IS" BASIS,
 * WITHOUT WARRANTIES OR CONDITIONS OF ANY KIND, either express or implied.
 * See the License for the specific language governing permissions and
 * limitations under the License.
 *
 * Copyright 2018 Red Hat, Inc.
 *
 */

package creation

import (
	"kubevirt.io/kubevirt/pkg/api/v1"
	"kubevirt.io/kubevirt/pkg/kubecli"
	"kubevirt.io/kubevirt/pkg/log"
	"kubevirt.io/kubevirt/pkg/virt-operator/creation/components"
	"kubevirt.io/kubevirt/pkg/virt-operator/creation/rbac"
	"kubevirt.io/kubevirt/pkg/virt-operator/util"
)

func Create(kv *v1.KubeVirt, config util.KubeVirtDeploymentConfig, stores util.Stores, clientset kubecli.KubevirtClient, expectations *util.Expectations) (int, error) {

	objectsAdded := 0

	added, err := rbac.CreateClusterRBAC(clientset, kv, stores, expectations)
	objectsAdded = objectsAdded + added
	if err != nil {
		log.Log.Errorf("Failed to create cluster RBAC: %v", err)
		return objectsAdded, err
	}
	added, err = rbac.CreateApiServerRBAC(clientset, kv, stores, expectations)
	objectsAdded = objectsAdded + added
	if err != nil {
		log.Log.Errorf("Failed to create apiserver RBAC: %v", err)
		return objectsAdded, err
	}

	added, err = rbac.CreateControllerRBAC(clientset, kv, stores, expectations)
	objectsAdded = objectsAdded + added
	if err != nil {
		log.Log.Errorf("Failed to create controller RBAC: %v", err)
		return objectsAdded, err
	}

<<<<<<< HEAD
	added, err = rbac.CreateHandlerRBAC(clientset, kv, stores, expectations)
	objectsAdded = objectsAdded + added
	if err != nil {
		log.Log.Errorf("Failed to create handler RBAC: %v", err)
		return objectsAdded, err
	}

	err = util.UpdateScc(clientset, kv, true)
=======
	err = util.UpdateScc(clientset, stores.SCCCache, kv, true)
>>>>>>> 7be2f0b0
	if err != nil {
		log.Log.Errorf("Failed to update SCC: %v", err)
		return objectsAdded, err
	}

	added, err = components.CreateCRDs(clientset, kv, stores, expectations)
	objectsAdded = objectsAdded + added
	if err != nil {
		log.Log.Errorf("Failed to create crds: %v", err)
		return objectsAdded, err
	}

	added, err = components.CreateControllers(clientset, kv, config, stores, expectations)
	objectsAdded = objectsAdded + added
	if err != nil {
		log.Log.Errorf("Failed to create controllers: %v", err)
		return objectsAdded, err
	}

	return objectsAdded, nil
}<|MERGE_RESOLUTION|>--- conflicted
+++ resolved
@@ -52,7 +52,6 @@
 		return objectsAdded, err
 	}
 
-<<<<<<< HEAD
 	added, err = rbac.CreateHandlerRBAC(clientset, kv, stores, expectations)
 	objectsAdded = objectsAdded + added
 	if err != nil {
@@ -60,10 +59,8 @@
 		return objectsAdded, err
 	}
 
-	err = util.UpdateScc(clientset, kv, true)
-=======
 	err = util.UpdateScc(clientset, stores.SCCCache, kv, true)
->>>>>>> 7be2f0b0
+
 	if err != nil {
 		log.Log.Errorf("Failed to update SCC: %v", err)
 		return objectsAdded, err
